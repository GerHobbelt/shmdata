/*
 * This file is part of switcher-pjsip.
 *
 * libswitcher is free software; you can redistribute it and/or
 * modify it under the terms of the GNU Lesser General Public
 * License as published by the Free Software Foundation; either
 * version 2 of the License, or (at your option) any later version.
 *
 * This library is distributed in the hope that it will be useful,
 * but WITHOUT ANY WARRANTY; without even the implied warranty of
 * MERCHANTABILITY or FITNESS FOR A PARTICULAR PURPOSE.  See the GNU
 * Lesser General Public License for more details.
 *
 * You should have received a copy of the GNU Lesser General
 * Public License along with this library; if not, write to the
 * Free Software Foundation, Inc., 59 Temple Place, Suite 330,
 * Boston, MA 02111-1307, USA.
 */

#include "switcher/quiddity-manager.h"
#include "switcher/quiddity-basic-test.h"
#include <vector>
#include <string>
#include <iostream>
#include <unistd.h>//usleep

#ifdef HAVE_CONFIG_H
#include "config.h"
#endif

int
main ()
{
   bool success = true;
   {
     switcher::QuiddityManager::ptr manager = switcher::QuiddityManager::make_manager("test_manager");  
     
#ifdef HAVE_CONFIG_H
     gchar *usr_plugin_dir = g_strdup_printf ("./%s", LT_OBJDIR);
     manager->scan_directory_for_plugins (usr_plugin_dir);
     g_free (usr_plugin_dir);
#else
     return 1;
#endif
     
<<<<<<< HEAD
        if (!switcher::QuiddityBasicTest::test_full (manager, "sip"))
          success = false;
=======
        // if (!switcher::QuiddityBasicTest::test_full (manager, "sip"))
        //   success = false;
>>>>>>> 553fc77f

     if (0 != manager->create ("sip", "test").compare ("test"))
       {
	 g_print ("cannot create\n");
	 return 1;
       }

     manager->set_property ("test", "port", "5070");
     bool registered = manager->invoke_va ("test","register", NULL, 
					   "1004", //user
					   "10.10.30.115", //domain
					   "1234", //password
					   NULL);
     
     if (!registered)
       {
	 g_print ("cannot register \n");
	 return 1;
       }
     //usleep (300000000);
     //manager->create ("sip", "test2");//FIXME this is failling
     manager->remove ("test");
     
     
   }//end of scope is releasing the manager
   
   if (success)
     return 0;
   else
     return 1;
}


<|MERGE_RESOLUTION|>--- conflicted
+++ resolved
@@ -43,14 +43,9 @@
      return 1;
 #endif
      
-<<<<<<< HEAD
-        if (!switcher::QuiddityBasicTest::test_full (manager, "sip"))
-          success = false;
-=======
-        // if (!switcher::QuiddityBasicTest::test_full (manager, "sip"))
-        //   success = false;
->>>>>>> 553fc77f
-
+     // if (!switcher::QuiddityBasicTest::test_full (manager, "sip"))
+     //   success = false;
+     
      if (0 != manager->create ("sip", "test").compare ("test"))
        {
 	 g_print ("cannot create\n");
