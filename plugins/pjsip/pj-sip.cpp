--- conflicted
+++ resolved
@@ -37,15 +37,9 @@
 // using unsigned short instead
 std::atomic<unsigned short> PJSIP::sip_endpt_used_(0);
 
-<<<<<<< HEAD
 PJSIP::PJSIP(const std::string &):
-    custom_props_(std::make_shared<CustomPropertyHelper>()), cp_() {
-=======
-
-PJSIP::PJSIP():
     custom_props_(std::make_shared<CustomPropertyHelper>()),
     cp_() {
->>>>>>> 87746f61
 }
 
 PJSIP::~PJSIP() {
