--- conflicted
+++ resolved
@@ -23,34 +23,7 @@
 #include "./pulsesink.hpp"
 
 namespace switcher {
-<<<<<<< HEAD
-SWITCHER_MAKE_QUIDDITY_DOCUMENTATION(PulseSink,
-                                     "Audio Display (Pulse)",
-                                     "audio",
-                                     "Inspecting Devices And Playing Audio To Outputs",
-                                     "LGPL",
-                                     "pulsesink", "Nicolas Bouillot");
-
-PulseSink::PulseSink(const std::string &):
-    pulsesink_bin_(nullptr),
-    connected_to_pulse_(false),
-    custom_props_(new CustomPropertyHelper()),
-    devices_description_spec_(nullptr),
-    devices_description_(nullptr),
-    pa_glib_mainloop_(nullptr),
-    pa_mainloop_api_(nullptr),
-    pa_context_(nullptr),
-    server_(nullptr),
-    devices_(),
-    devices_mutex_(),
-    devices_cond_(),
-    devices_enum_spec_(nullptr),
-    devices_enum_(),
-    device_(0),
-    quit_mutex_(),
-    quit_cond_() {
-  // g_print ("%s\n", __PRETTY_FUNCTION__);
-=======
+
 SWITCHER_MAKE_QUIDDITY_DOCUMENTATION(
     PulseSink,
     "Audio Display (Pulse)",
@@ -60,9 +33,8 @@
     "pulsesink",
     "Nicolas Bouillot");
 
-PulseSink::PulseSink():
+PulseSink::PulseSink(const std::string &):
     custom_props_(std::make_shared<CustomPropertyHelper>()){
->>>>>>> 87746f61
 }
 
 bool PulseSink::init_gpipe() {
