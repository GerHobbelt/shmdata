--- conflicted
+++ resolved
@@ -1,190 +1,7 @@
 pluginsdir = $(prefix)/switcher-@LIBSWITCHER_API_VERSION@/plugins
 
 plugins_LTLIBRARIES = \
-<<<<<<< HEAD
-    libposturesource.la \
-    libposturescan3d.la
-#libposturecolorize.la \
-#libposturedetect.la \
-#libposturedisplay.la \
-#libposturemerge.la \
-#libposturemeshmerge.la \
-#libposturesolidify.la
-
-#libposturecolorize info
-##libposturecolorize_la_SOURCES = \
-##    posture_colorize.cpp \
-##    posture_worker.cpp
-##
-##libposturecolorize_la_LDFLAGS = \
-##    $(GLIB_LIBS) \
-##    $(GST_LIBS) \
-##    $(GMODULE_LIBS) \
-##    $(JSONGLIB_LIBS) \
-##    $(POSTURE_LIBS) \
-##    $(SHMDATA_LIBS) \
-##    -avoid-version \
-##    -L$(top_builddir)/switcher/.libs \
-##    -lswitcher-@LIBSWITCHER_API_VERSION@
-##
-##libposturecolorize_la_CXXFLAGS = \
-##    $(GLIB_CFLAGS) \
-##    $(GMODULE_CFLAGS) \
-##    $(GST_CFLAGS) \
-##    $(JSONGLIB_CFLAGS) \
-##    $(POSTURE_CFLAGS) \
-##    $(SHMDATA_CFLAGS) \
-##    -I$(top_srcdir) \
-##    -DG_LOG_DOMAIN=\"switcher\"
-##
-##noinst_HEADERS = \
-##    posture_colorize.hpp \
-##    posture_worker.hpp
-##
-###libposturedetect info
-##libposturedetect_la_SOURCES = \
-##    posture_detect.cpp
-##
-##libposturedetect_la_LDFLAGS = \
-##    $(GLIB_LIBS) \
-##    $(GST_LIBS) \
-##    $(GMODULE_LIBS) \
-##    $(JSONGLIB_LIBS) \
-##    $(POSTURE_LIBS) \
-##    $(SHMDATA_LIBS) \
-##    -avoid-version \
-##    -L$(top_builddir)/switcher/.libs \
-##    -lswitcher-@LIBSWITCHER_API_VERSION@
-##
-##libposturedetect_la_CXXFLAGS = \
-##    $(GLIB_CFLAGS) \
-##    $(GMODULE_CFLAGS) \
-##    $(GST_CFLAGS) \
-##    $(JSONGLIB_CFLAGS) \
-##    $(POSTURE_CFLAGS) \
-##    $(SHMDATA_CFLAGS) \
-##    -I$(top_srcdir) \
-##    -DG_LOG_DOMAIN=\"switcher\"
-##
-##noinst_HEADERS += \
-##    posture_detect.hpp
-##
-###libposturedisplay info
-##libposturedisplay_la_SOURCES = \
-##    posture_display.cpp
-##
-##libposturedisplay_la_LDFLAGS = \
-##    $(GLIB_LIBS) \
-##    $(GST_LIBS) \
-##    $(GMODULE_LIBS) \
-##    $(JSONGLIB_LIBS) \
-##    $(POSTURE_LIBS) \
-##    $(SHMDATA_LIBS) \
-##    -avoid-version \
-##    -L$(top_builddir)/switcher/.libs \
-##    -lswitcher-@LIBSWITCHER_API_VERSION@
-##
-##libposturedisplay_la_CXXFLAGS = \
-##    $(GLIB_CFLAGS) \
-##    $(GMODULE_CFLAGS) \
-##    $(GST_CFLAGS) \
-##    $(JSONGLIB_CFLAGS) \
-##    $(POSTURE_CFLAGS) \
-##    $(SHMDATA_CFLAGS) \
-##    -I$(top_srcdir) \
-##    -DG_LOG_DOMAIN=\"switcher\"
-##
-##noinst_HEADERS += \
-##    posture_display.hpp
-##
-###libposturemerge info
-##libposturemerge_la_SOURCES = \
-##    posture_merge.cpp
-##
-##libposturemerge_la_LDFLAGS = \
-##    $(GLIB_LIBS) \
-##    $(GST_LIBS) \
-##    $(GMODULE_LIBS) \
-##    $(JSONGLIB_LIBS) \
-##    $(POSTURE_LIBS) \
-##    $(SHMDATA_LIBS) \
-##    -avoid-version \
-##    -L$(top_builddir)/switcher/.libs \
-##    -lswitcher-@LIBSWITCHER_API_VERSION@
-##
-##libposturemerge_la_CXXFLAGS = \
-##    $(GLIB_CFLAGS) \
-##    $(GMODULE_CFLAGS) \
-##    $(GST_CFLAGS) \
-##    $(JSONGLIB_CFLAGS) \
-##    $(POSTURE_CFLAGS) \
-##    $(SHMDATA_CFLAGS) \
-##    -I$(top_srcdir) \
-##    -DG_LOG_DOMAIN=\"switcher\"
-##
-##noinst_HEADERS += \
-##    posture_merge.hpp
-##
-###libposturemeshmerge info
-##libposturemeshmerge_la_SOURCES = \
-##    posture_meshmerge.cpp \
-##    posture_worker.cpp
-##
-##libposturemeshmerge_la_LDFLAGS = \
-##    $(GLIB_LIBS) \
-##    $(GST_LIBS) \
-##    $(GMODULE_LIBS) \
-##    $(JSONGLIB_LIBS) \
-##    $(POSTURE_LIBS) \
-##    $(SHMDATA_LIBS) \
-##    -avoid-version \
-##    -L$(top_builddir)/switcher/.libs \
-##    -lswitcher-@LIBSWITCHER_API_VERSION@
-##
-##libposturemeshmerge_la_CXXFLAGS = \
-##    $(GLIB_CFLAGS) \
-##    $(GMODULE_CFLAGS) \
-##    $(GST_CFLAGS) \
-##    $(JSONGLIB_CFLAGS) \
-##    $(POSTURE_CFLAGS) \
-##    $(SHMDATA_CFLAGS) \
-##    -I$(top_srcdir) \
-##    -DG_LOG_DOMAIN=\"switcher\"
-##
-##noinst_HEADERS += \
-##    posture_meshmerge.hpp \
-##    posture_worker.hpp
-##
-###libposturesolidify info
-##libposturesolidify_la_SOURCES = \
-##    posture_solidify.cpp \
-##    posture_worker.cpp
-##
-##libposturesolidify_la_LDFLAGS = \
-##    $(GLIB_LIBS) \
-##    $(GST_LIBS) \
-##    $(GMODULE_LIBS) \
-##    $(JSONGLIB_LIBS) \
-##    $(POSTURE_LIBS) \
-##    $(SHMDATA_LIBS) \
-##    -avoid-version \
-##    -L$(top_builddir)/switcher/.libs \
-##    -lswitcher-@LIBSWITCHER_API_VERSION@
-##
-##libposturesolidify_la_CXXFLAGS = \
-##    $(GLIB_CFLAGS) \
-##    $(GMODULE_CFLAGS) \
-##    $(GST_CFLAGS) \
-##    $(JSONGLIB_CFLAGS) \
-##    $(POSTURE_CFLAGS) \
-##    $(SHMDATA_CFLAGS) \
-##    -I$(top_srcdir) \
-##    -DG_LOG_DOMAIN=\"switcher\"
-##
-##noinst_HEADERS += \
-##    posture_solidify.hpp \
-##    posture_solidify.hpp
-=======
+    libposturescan3d.la \
 	libposturecolorize.la \
 	libposturedetect.la \
 	libposturedisplay.la \
@@ -369,7 +186,6 @@
 noinst_HEADERS += \
 	posture_solidify.hpp \
 	posture_worker.hpp
->>>>>>> 74caeb4a
 
 #libposturesource info
 libposturesource_la_SOURCES = \
@@ -396,6 +212,9 @@
     -I$(top_srcdir) \
     -DG_LOG_DOMAIN=\"switcher\"
 
+noinst_HEADERS += \
+	posture_source.hpp
+
 #libposturescan3d info
 libposturescan3d_la_SOURCES = \
     posture_scan3d.cpp
@@ -421,15 +240,8 @@
     -I$(top_srcdir) \
     -DG_LOG_DOMAIN=\"switcher\"
 
-<<<<<<< HEAD
 noinst_HEADERS = \
-    posture.hpp \
-    posture_source.hpp \
     posture_scan3d.hpp
-=======
-noinst_HEADERS += \
-	posture_source.hpp
->>>>>>> 74caeb4a
 
 #### plugin unit test
 # AM_CFLAGS = \
