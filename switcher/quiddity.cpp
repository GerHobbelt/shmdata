/*
 * Copyright (C) 2012-2013 Nicolas Bouillot (http://www.nicolasbouillot.net)
 *
 * This file is part of switcher.
 *
 * switcher is free software: you can redistribute it and/or modify
 * it under the terms of the GNU General Public License as published by
 * the Free Software Foundation, either version 3 of the License, or
 * (at your option) any later version.
 *
 * switcher is distributed in the hope that it will be useful,
 * but WITHOUT ANY WARRANTY; without even the implied warranty of
 * MERCHANTABILITY or FITNESS FOR A PARTICULAR PURPOSE.  See the
 * GNU General Public License for more details.
 *
 * You should have received a copy of the GNU General Public License
 * along with switcher.  If not, see <http://www.gnu.org/licenses/>.
 */

/**
 * The Quiddity class
 */

#include "quiddity.h"
#include "quiddity-life-manager.h"


namespace switcher
{

  Quiddity::Quiddity ()
  {
    properties_description_.reset (new JSONBuilder());
    methods_description_.reset (new JSONBuilder());
    signals_description_.reset (new JSONBuilder());
  }
  
  Quiddity::~Quiddity () { 
    g_debug ("call: Quiddity destructor for %s",get_name().c_str());
  }

  std::string
  Quiddity::get_name()
  {
    return std::string (name_);
  }

  std::string
  Quiddity::get_nick_name()
  {
    return std::string (nick_name_);
  }

  bool
  Quiddity::set_name(std::string name)
  {
    name_ = name;
    if (nick_name_.empty ()) 
      nick_name_ = name;
    return true;
  }

  bool
  Quiddity::set_nick_name(std::string nick_name)
  {
    nick_name_ = nick_name;
    return true;
  }
  
  
  bool 
<<<<<<< HEAD
  Quiddity::register_signal (GObject *object, 
			     std::string gobject_signal_name, 
			     std::string name_to_give)
  {

=======
  Quiddity::register_signal_gobject (GObject *object, 
				     std::string gobject_signal_name, 
				     std::string name_to_give)
  {
    
>>>>>>> 5ab6d8a1
    if (signals_.find(name_to_give) != signals_.end())
      {
	g_warning ("signals: registering name %s already exists",name_to_give.c_str());
	return false;
      }
    
    Signal::ptr signal (new Signal ());
    if (!signal->set_gobject_signame (object, gobject_signal_name))
      return false;
    
    signals_[name_to_give] = signal; 
    g_debug ("signal %s registered with name %s", 
      	     gobject_signal_name.c_str (),
      	     name_to_give.c_str ());
    return true;
  }



  bool 
  Quiddity::register_property_by_pspec (GObject *object, 
					GParamSpec *pspec, 
					std::string name_to_give)
  {

    Property::ptr prop (new Property ());
    prop->set_gobject_pspec (object, pspec);

    if (properties_.find(name_to_give) == properties_.end())
      {
	properties_[name_to_give] = prop; 
	return true;
      }
    else 
      {
	g_warning ("registering name %s already exists",name_to_give.c_str());
	return false;
      }
    
  }
  
  bool
  Quiddity::register_property (GObject *object, 
			       std::string gobject_property_name, 
			       std::string name_to_give)
  {
    GParamSpec *pspec = g_object_class_find_property (G_OBJECT_GET_CLASS(object), gobject_property_name.c_str());
    if (pspec == NULL)
      {
	g_error ("property not found %s", gobject_property_name.c_str());
	return false;
      }
    
    return register_property_by_pspec (object, pspec, name_to_give);
  }
  


  //return -1 if method not found
  //TODO implement get method and let the manager to call invoke, get_num_args etc...
  int 
  Quiddity::method_get_num_value_args (std::string function_name)
  {
    if (methods_.find( function_name ) == methods_.end())
      {
	g_debug ("Quiddity::method_get_num_value_args error: method %s not found",function_name.c_str());
	return -1;
      }
    else 
      return (int)methods_[function_name]->get_num_of_value_args(); 
  }

  bool 
  Quiddity::invoke_method (std::string function_name, 
			   std::vector<std::string> args)
  {
    if (methods_.find( function_name ) == methods_.end())
      {
	g_error ("Quiddity::invoke_method error: method %s not found",function_name.c_str());
	return false;
      }
    else 
      {
	return methods_[function_name]->invoke (args); 
      }
 }
  

  bool
  Quiddity::register_method (std::string method_name, void *method, std::vector<GType> arg_types, gpointer user_data)
  {
    if (method == NULL)
      {
	g_error ("fail registering %s (method is NULL)",method_name.c_str());
	return false;
      }
    
    Method::ptr meth (new Method ());
    meth->set_method (method, arg_types, user_data);

    if (methods_.find( method_name ) == methods_.end())
      {
	methods_[method_name] = meth;
	return true;
      }
    else 
      {
	g_error ("registering name %s already exists",method_name.c_str());
	return false;
      }
  }

  bool 
  Quiddity::set_method_description (const std::string method_name,
				    const std::string short_description,
				    const std::vector<std::pair<std::string,std::string> > arg_description)
  {
    if (methods_.find( method_name ) == methods_.end())
      {
	g_error ("cannot set description of a not existing method");
	return false;
      }
    methods_[method_name]->set_description (method_name, short_description, arg_description);
    return true;
  }

  std::string 
  Quiddity::get_methods_description ()
  {
    
    methods_description_->reset();
    methods_description_->begin_object ();
    methods_description_->set_member_name ("methods");
    methods_description_->begin_array ();
    for(std::map<std::string, Method::ptr>::iterator it = methods_.begin(); it != methods_.end(); ++it) 
	methods_description_->add_node_value (it->second->get_json_root_node ());
    methods_description_->end_array ();
    methods_description_->end_object ();
    return methods_description_->get_string (true);
  }

  std::string 
  Quiddity::get_method_description (std::string method_name)
  {
    if (methods_.find( method_name ) == methods_.end())
      return "";
    
    Method::ptr meth = methods_[method_name];
    return meth->get_description ();
  }

  std::string 
  Quiddity::get_properties_description ()
  {
    properties_description_->reset();
    properties_description_->begin_object ();
    properties_description_->set_member_name ("properties");
    properties_description_->begin_array ();

    for(std::map<std::string, Property::ptr>::iterator it = properties_.begin(); it != properties_.end(); ++it) 
      {
	properties_description_->begin_object ();
	properties_description_->add_string_member ("name",it->first.c_str ());
	JsonNode *root_node = it->second->get_json_root_node ();
	properties_description_->add_JsonNode_member ("description", root_node);
	properties_description_->end_object ();
      }

    properties_description_->end_array ();
    properties_description_->end_object ();
    
    return properties_description_->get_string (true);
  }

  std::string 
  Quiddity::get_property_description (std::string name)
  {
    if (properties_.find( name ) == properties_.end())
      return "";
    
    Property::ptr prop = properties_[name];
    return prop->get_description ();
  }

  bool 
  Quiddity::set_property (std::string name, std::string value)
  {
    if (properties_.find( name ) == properties_.end())
      return false;

    Property::ptr prop = properties_[name];
    prop->set (value);
    return true;
  }

  std::string 
  Quiddity::get_property (std::string name)
  {
    if (properties_.find( name ) == properties_.end())
      return "property not found";

    Property::ptr prop = properties_[name];
    return prop->get ();
  }

  bool 
  Quiddity::subscribe_property (std::string name, 
				Property::Callback cb,
				void *user_data)
  {
    if (properties_.find( name ) == properties_.end())
      return false;

    Property::ptr prop = properties_[name];
    return prop->subscribe (cb, user_data);
  }

  bool 
  Quiddity::unsubscribe_property (std::string name,
				  Property::Callback cb,
				  void *user_data)
  {
    if (properties_.find (name) == properties_.end())
      return false;

    Property::ptr prop = properties_[name];
    return prop->unsubscribe (cb, user_data);
  }


  std::string
  Quiddity::make_file_name (std::string suffix)
  {
    std::string connector_name;
    QuiddityLifeManager::ptr life_manager = life_manager_.lock ();
    if ( (bool)life_manager)
      connector_name.append ("/tmp/switcher_"+life_manager->get_name ()+"_"+nick_name_+"_"+suffix);
    else
      connector_name.append ("/tmp/switcher__"+nick_name_+"_"+ suffix); 

    return connector_name;
  }

  std::string
  Quiddity::get_socket_name_prefix ()
  {
    return "switcher_";
  }

  std::string
  Quiddity::get_socket_dir ()
  {
    return "/tmp";
  }


  void
  Quiddity::set_life_manager (QuiddityLifeManager::ptr life_manager)
  {
    life_manager_ = life_manager;
  }
}<|MERGE_RESOLUTION|>--- conflicted
+++ resolved
@@ -69,22 +69,14 @@
   
   
   bool 
-<<<<<<< HEAD
-  Quiddity::register_signal (GObject *object, 
-			     std::string gobject_signal_name, 
-			     std::string name_to_give)
-  {
-
-=======
-  Quiddity::register_signal_gobject (GObject *object, 
-				     std::string gobject_signal_name, 
-				     std::string name_to_give)
-  {
-    
->>>>>>> 5ab6d8a1
-    if (signals_.find(name_to_give) != signals_.end())
-      {
-	g_warning ("signals: registering name %s already exists",name_to_give.c_str());
+  Quiddity::register_signal_gobject (std::string signal_name,
+				     GObject *object, 
+				     std::string gobject_signal_name)
+  {
+    
+    if (signals_.find(signal_name) != signals_.end())
+      {
+	g_warning ("signals: registering name %s already exists",signal_name.c_str());
 	return false;
       }
     
@@ -92,13 +84,26 @@
     if (!signal->set_gobject_signame (object, gobject_signal_name))
       return false;
     
-    signals_[name_to_give] = signal; 
+    signals_[signal_name] = signal; 
     g_debug ("signal %s registered with name %s", 
       	     gobject_signal_name.c_str (),
-      	     name_to_give.c_str ());
-    return true;
-  }
-
+      	     signal_name.c_str ());
+    return true;
+  }
+
+  bool 
+  Quiddity::set_signal_description (const std::string signal_name,
+				    const std::string short_description,
+				    const std::vector<std::pair<std::string,std::string> > arg_description)
+  {
+    if (signals_.find( signal_name ) == signals_.end())
+      {
+	g_error ("cannot set description of a not existing signal");
+	return false;
+      }
+    signals_[signal_name]->set_description (signal_name, short_description, arg_description);
+    return true;
+  }
 
 
   bool 
