AM_CXXFLAGS = \
    $(GLIB_CFLAGS) \
    $(GST_CFLAGS) \
    $(GMODULE_CFLAGS) \
    $(JSONGLIB_CFLAGS) \
    $(PYTHON_CFLAGS) \
    $(SHMDATA_CFLAGS) \
    -DG_LOG_DOMAIN=\"switcher\" \
    -I$(top_srcdir) 

AM_LIBS = \
    $(GLIB_LIBS) \
    $(GST_LIBS) \
    $(GMODULE_LIBS) \
    $(JSONGLIB_LIBS) \
    $(PYTHON_LIBS) \
    $(SHMDATA_LIBS)

lib_LTLIBRARIES = \
    libswitcher-@LIBSWITCHER_API_VERSION@.la

libswitcher_@LIBSWITCHER_API_VERSION@_la_SOURCES = \
    audio-test-source.cpp \
    categorizable.cpp \
    counter-map.cpp \
    create-remove-spy.cpp \
    custom-property-helper.cpp \
    default-video-format.cpp \
    g-source-wrapper.cpp \
    glibmainloop.cpp \
    gobject-custom-property.cpp \
    gobject-wrapper.cpp \
    gst-element-cleaner.cpp \
    gst-pipe.cpp \
    gst-utils.cpp \
    information-tree-basic-serializer.cpp \
    information-tree-json.cpp \
    information-tree.cpp \
    json-builder.cpp \
    logger.cpp \
    method.cpp \
<<<<<<< HEAD
=======
    net-utils.cpp \
    on-caps.cpp \
>>>>>>> 3b193f86
    plugin-loader.cpp \
    property-mapper.cpp \
    property.cpp \
    quiddity-basic-test.cpp \
    quiddity-command.cpp \
    quiddity-documentation.cpp \
    quiddity-manager-impl.cpp \
    quiddity-manager-wrapper.cpp \
    quiddity-manager.cpp \
    quiddity-property-subscriber.cpp \
    quiddity-signal-subscriber.cpp \
    quiddity.cpp \
    safe-bool-idiom.cpp \
    sdp-utils.cpp \
    shmdata-follower.cpp \
    shmdata-writer.cpp \
    signal-string.cpp \
    startable-quiddity.cpp \
    string-dictionary.cpp \
    unique-gst-element.cpp 

libswitcher_@LIBSWITCHER_API_VERSION@_la_LDFLAGS = \
    $(GLIB_LIBS) \
    $(GST_LIBS) \
    $(GMODULE_LIBS) \
    $(JSONGLIB_LIBS) \
    $(PYTHON_LIBS) \
    $(SHMDATA_LIBS) \
    -version-info $(LIBSWITCHER_SO_VERSION)

libswitcher_@LIBSWITCHER_API_VERSION@_la_includedir = \
    $(includedir)/switcher-$(LIBSWITCHER_API_VERSION)/switcher

libswitcher_@LIBSWITCHER_API_VERSION@_la_include_HEADERS = \
    abstract-factory.hpp \
    abstract-factory_spec.hpp \
    any.hpp \
    audio-test-source.hpp \
    categorizable.hpp \
    clock.hpp \
    counter-map.hpp \
    create-remove-spy.hpp \
    creator.hpp \
    custom-property-helper.hpp \
    default-video-format.hpp \
    g-source-wrapper.hpp \
    glibmainloop.hpp \
    gobject-custom-property.hpp \
    gobject-wrapper.hpp \
    gst-element-cleaner.hpp \
    gst-pipe.hpp \
    gst-utils.hpp \
    information-tree-basic-serializer.hpp \
    information-tree-json.hpp \
    information-tree.hpp \
    json-builder.hpp \
    logger.hpp \
    make-consultable.hpp \
    method.hpp \
<<<<<<< HEAD
=======
    net-utils.hpp \
    on-caps.hpp \
>>>>>>> 3b193f86
    plugin-loader.hpp \
    property-mapper.hpp \
    property.hpp \
    quiddity-basic-test.hpp \
    quiddity-command.hpp \
    quiddity-documentation.hpp \
    quiddity-manager-impl.hpp \
    quiddity-manager-wrapper.hpp \
    quiddity-manager.hpp \
    quiddity-property-subscriber.hpp \
    quiddity-signal-subscriber.hpp \
    quiddity.hpp \
    safe-bool-idiom.hpp \
    scope-exit.hpp \
    sdp-utils.hpp \
    shmdata-glib-logger.hpp \
    shmdata-follower.hpp \
    shmdata-writer.hpp \
    signal-string.hpp \
    startable-quiddity.hpp \
    std2.hpp \
    string-dictionary.hpp \
    unique-gst-element.hpp <|MERGE_RESOLUTION|>--- conflicted
+++ resolved
@@ -39,11 +39,8 @@
     json-builder.cpp \
     logger.cpp \
     method.cpp \
-<<<<<<< HEAD
-=======
     net-utils.cpp \
     on-caps.cpp \
->>>>>>> 3b193f86
     plugin-loader.cpp \
     property-mapper.cpp \
     property.cpp \
@@ -103,11 +100,8 @@
     logger.hpp \
     make-consultable.hpp \
     method.hpp \
-<<<<<<< HEAD
-=======
     net-utils.hpp \
     on-caps.hpp \
->>>>>>> 3b193f86
     plugin-loader.hpp \
     property-mapper.hpp \
     property.hpp \
