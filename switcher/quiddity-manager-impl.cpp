/*
 * This file is part of libswitcher.
 *
 * libswitcher is free software; you can redistribute it and/or
 * modify it under the terms of the GNU Lesser General Public
 * License as published by the Free Software Foundation; either
 * version 2 of the License, or (at your option) any later version.
 *
 * This library is distributed in the hope that it will be useful,
 * but WITHOUT ANY WARRANTY; without even the implied warranty of
 * MERCHANTABILITY or FITNESS FOR A PARTICULAR PURPOSE.  See the GNU
 * Lesser General Public License for more details.
 *
 * You should have received a copy of the GNU Lesser General
 * Public License along with this library; if not, write to the
 * Free Software Foundation, Inc., 59 Temple Place, Suite 330,
 * Boston, MA 02111-1307, USA.
 */

// removing shmdata
#include <gio/gio.h>

#include "./quiddity-documentation.hpp"
#include "./quiddity-manager-impl.hpp"
#include "./quiddity.hpp"
#include "./scope-exit.hpp"

// the quiddities to manage (line sorted)
#include "./audio-test-source.hpp"
#include "./create-remove-spy.hpp"
#include "./decodebin2.hpp"
#include "./fake-shmdata-writer.hpp"
#include "./fakesink.hpp"
#include "./gst-parse-to-bin-src.hpp"
#include "./gst-video-parse-to-bin-src.hpp"
#include "./http-sdp-dec.hpp"
#include "./jack-audio-source.hpp"
#include "./jack-sink.hpp"
#include "./logger.hpp"
#include "./property-mapper.hpp"
#include "./rtp-session.hpp"
#include "./shmdata-to-file.hpp"
#include "./shmdata-from-gdp-file.hpp"
#include "./udpsink.hpp"
#include "./uridecodebin.hpp"
#include "./string-dictionary.hpp"
#include "./video-test-source.hpp"
#include "./xvimagesink.hpp"

namespace switcher {
QuiddityManager_Impl::ptr
QuiddityManager_Impl::make_manager(const std::string &name) {
  QuiddityManager_Impl::ptr manager(new QuiddityManager_Impl(name));
  manager->me_ = manager;
  return manager;
}

QuiddityManager_Impl::QuiddityManager_Impl(const std::string &name):
    mainloop_(std::make_shared<GlibMainLoop>()),
    name_(name),
    classes_doc_(std::make_shared<JSONBuilder>()) {
  remove_shmdata_sockets();
  register_classes();
  make_classes_doc();
}

void QuiddityManager_Impl::release_g_error(GError *error) {
  if (nullptr != error) {
    g_debug("GError message: %s\n", error->message);
    g_error_free(error);
    error = nullptr;
  }
}

void QuiddityManager_Impl::remove_shmdata_sockets() {
  std::string dir = Quiddity::get_socket_dir();
  GFile *shmdata_dir =
      g_file_new_for_commandline_arg(dir.c_str());
  On_scope_exit{g_object_unref(shmdata_dir);};

  gchar *shmdata_prefix =
      g_strconcat(Quiddity::get_socket_name_prefix().c_str(),
                  name_.c_str(),
                  "_",
                  nullptr);
  On_scope_exit{g_free(shmdata_prefix);};

  GFile *descend;
  char *relative_path;

  GError *error = nullptr;
  GFileEnumerator *enumerator =
      g_file_enumerate_children(shmdata_dir,
                                "*",
                                G_FILE_QUERY_INFO_NOFOLLOW_SYMLINKS,
                                nullptr,
                                &error);
  release_g_error(error);
  if (nullptr == enumerator)
    return;
  On_scope_exit{
    // GError *error = nullptr;
    // g_file_enumerator_close(enumerator, nullptr, &error);
    // release_g_error(error);
    g_object_unref(enumerator);
  };
  {
    GError *error = nullptr;
    GFileInfo *info = g_file_enumerator_next_file(enumerator, nullptr, &error);
    release_g_error(error);
    while (info) {
      descend = g_file_get_child(shmdata_dir, g_file_info_get_name(info));
      On_scope_exit{g_object_unref(descend);};
      relative_path = g_file_get_relative_path(shmdata_dir, descend);
      On_scope_exit{g_free(relative_path);};
      if (g_str_has_prefix(relative_path, shmdata_prefix)) {
        g_debug("deleting file %s",
                g_file_get_path(descend));
        if (!g_file_delete(descend, nullptr, &error))
          g_warning("file %s cannot be deleted",
                    g_file_get_path(descend));
        On_scope_exit{release_g_error(error);};
      }
      g_object_unref(info);
      info = g_file_enumerator_next_file(enumerator, nullptr, &error);
      release_g_error(error);
    }
  }
}

std::string QuiddityManager_Impl::get_name() {
  return name_;
}

void QuiddityManager_Impl::register_classes() {
  // registering quiddities
  abstract_factory_.register_class<AudioTestSource>
      (AudioTestSource::switcher_doc_.get_class_name(),
       &AudioTestSource::switcher_doc_);
  abstract_factory_.register_class<CreateRemoveSpy>
      (CreateRemoveSpy::switcher_doc_.get_class_name(),
       &CreateRemoveSpy::switcher_doc_);
  abstract_factory_.register_class<Decodebin2>
      (Decodebin2::switcher_doc_.get_class_name(),
       &Decodebin2::switcher_doc_);
  abstract_factory_.register_class<FakeShmdataWriter>
      (FakeShmdataWriter::switcher_doc_.get_class_name(),
       &FakeShmdataWriter::switcher_doc_);
  abstract_factory_.register_class<FakeSink>
      (FakeSink::switcher_doc_.get_class_name(),
       &FakeSink::switcher_doc_);
  abstract_factory_.register_class<GstParseToBinSrc>
      (GstParseToBinSrc::switcher_doc_.get_class_name(),
       &GstParseToBinSrc::switcher_doc_);
  abstract_factory_.register_class<GstVideoParseToBinSrc>
      (GstVideoParseToBinSrc::switcher_doc_.get_class_name(),
       &GstVideoParseToBinSrc::switcher_doc_);
  abstract_factory_.register_class<HTTPSDPDec>
      (HTTPSDPDec::switcher_doc_.get_class_name(),
       &HTTPSDPDec::switcher_doc_);
  abstract_factory_.register_class<JackAudioSource>
      (JackAudioSource::switcher_doc_.get_class_name(),
       &JackAudioSource::switcher_doc_);
  abstract_factory_.register_class<JackSink>
      (JackSink::switcher_doc_.get_class_name(),
       &JackSink::switcher_doc_);
  abstract_factory_.register_class<Logger>
      (Logger::switcher_doc_.get_class_name(),
       &Logger::switcher_doc_);
  abstract_factory_.register_class<PropertyMapper>
      (PropertyMapper::switcher_doc_.get_class_name(),
       &PropertyMapper::switcher_doc_);
  abstract_factory_.register_class<RtpSession>
      (RtpSession::switcher_doc_.get_class_name(),
       &RtpSession::switcher_doc_);
  abstract_factory_.register_class<ShmdataFromGDPFile>
      (ShmdataFromGDPFile::switcher_doc_.get_class_name(),
       &ShmdataFromGDPFile::switcher_doc_);
  abstract_factory_.register_class<ShmdataToFile>
      (ShmdataToFile::switcher_doc_.get_class_name(),
       &ShmdataToFile::switcher_doc_);
  abstract_factory_.register_class<StringDictionary>
      (StringDictionary::switcher_doc_.get_class_name(),
       &StringDictionary::switcher_doc_);
  abstract_factory_.register_class<UDPSink>
      (UDPSink::switcher_doc_.get_class_name(),
       &UDPSink::switcher_doc_);
  abstract_factory_.register_class<Uridecodebin>
      (Uridecodebin::switcher_doc_.get_class_name(),
       &Uridecodebin::switcher_doc_);
  abstract_factory_.register_class<VideoTestSource>
      (VideoTestSource::switcher_doc_.get_class_name(),
       &VideoTestSource::switcher_doc_);
  abstract_factory_.register_class<Xvimagesink>
      (Xvimagesink::switcher_doc_.get_class_name(),
       &Xvimagesink::switcher_doc_);
}

std::vector<std::string> QuiddityManager_Impl::get_classes() {
  // return abstract_factory_.get_classes_documentation ();
  return abstract_factory_.get_keys();
}

void QuiddityManager_Impl::make_classes_doc() {
  std::vector<QuiddityDocumentation *> docs =
      abstract_factory_.get_classes_documentation();
  classes_doc_->reset();
  classes_doc_->begin_object();
  classes_doc_->set_member_name("classes");
  classes_doc_->begin_array();
  for (auto &it : docs)
    classes_doc_->add_node_value(it->get_json_root_node());
  classes_doc_->end_array();
  classes_doc_->end_object();
}

std::string QuiddityManager_Impl::get_classes_doc() {
  return classes_doc_->get_string(true);
}

std::string QuiddityManager_Impl::get_class_doc(std::string class_name) {
  if (abstract_factory_.key_exists(class_name))
    return JSONBuilder::get_string(
        abstract_factory_.get_class_documentation(class_name)->get_json_root_node(),
        true);

  return "{ \"error\":\"class not found\" }";
}

bool QuiddityManager_Impl::class_exists(std::string class_name) {
  return abstract_factory_.key_exists(class_name);
}

void QuiddityManager_Impl::give_name_if_unnamed(Quiddity::ptr quiddity) {
  if (quiddity->get_name().empty()) 
    quiddity->set_name(std::string(quiddity->get_documentation()->get_class_name())
                       + std::to_string(quiddity_created_counter_));
  quiddity_created_counter_++;
}

bool QuiddityManager_Impl::init_quiddity(Quiddity::ptr quiddity) {
  quiddity->set_manager_impl(me_.lock());
  //give_name_if_unnamed(quiddity);
  if (!quiddity->init())
    return false;

  quiddities_[quiddity->get_name()] = quiddity;

  if (creation_hook_ != nullptr)
    (*creation_hook_) (quiddity->get_name(), creation_hook_user_data_);

  return true;
}

// for use of the "get description by class" methods
std::string
QuiddityManager_Impl::create_without_hook(std::string quiddity_class) {
  if (!class_exists(quiddity_class))
    return std::string();
  std::string name = quiddity_class + std::to_string(quiddity_created_counter_);
  quiddity_created_counter_++;
  Quiddity::ptr quiddity = abstract_factory_.create(quiddity_class, name);
  if (nullptr == quiddity.get())
    return "{\"error\":\"cannot make quiddity\"}";
  quiddity->set_manager_impl(me_.lock());
  quiddity->set_name(name);
    //give_name_if_unnamed(quiddity);
  if (!quiddity->init())
    return "{\"error\":\"cannot init quiddity class\"}";
  quiddities_[name] = quiddity;
  return name;
}

std::string QuiddityManager_Impl::create(std::string quiddity_class) {
  if (!class_exists(quiddity_class))
    return std::string();
  std::string name = quiddity_class + std::to_string(quiddity_created_counter_);
  quiddity_created_counter_++;
  Quiddity::ptr quiddity = abstract_factory_.create(quiddity_class, name);
  if (quiddity.get() != nullptr) {
    quiddity->set_name(name);
    if (!init_quiddity(quiddity)) {
      g_debug("initialization of %s failled", quiddity_class.c_str());
      return std::string();
    }
  }
  return name;
}

std::string
QuiddityManager_Impl::create(std::string quiddity_class,
                             std::string nick_name) {
  if (!class_exists(quiddity_class) || nick_name.empty())
    return std::string();
  auto it = quiddities_.find(nick_name);
  if (quiddities_.end() != it) {
    g_warning("cannot create a quiddity named %s, name is already taken",
              nick_name.c_str());
    return std::string();
  }
  Quiddity::ptr quiddity = abstract_factory_.create(quiddity_class,
                                                    nick_name);
  if (!quiddity) {
    g_warning("abstract factory failled to create %s (class %s)",
              nick_name.c_str(), quiddity_class.c_str());
    return std::string();
  }
  quiddity->set_name(nick_name);
  if (!init_quiddity(quiddity)) {
    g_debug("initialization of %s with name %s failled",
            quiddity_class.c_str(), quiddity->get_name().c_str());
    return std::string();
  }
  return nick_name;
}

<<<<<<< HEAD
bool
QuiddityManager_Impl::rename(std::string, std::string) {
  // FIXME remove rename
  return false;
}

=======
>>>>>>> 87746f61
std::vector<std::string> QuiddityManager_Impl::get_instances() {
  std::vector<std::string> res;
  for (auto &it : quiddities_)
    res.push_back(it.first);
  return res;
}

std::string QuiddityManager_Impl::get_quiddities_description() {
  JSONBuilder::ptr descr(new JSONBuilder());
  descr->reset();
  descr->begin_object();
  descr->set_member_name("quiddities");
  descr->begin_array();
  std::vector<std::string> quids = get_instances();
  for (std::vector<std::string>::iterator it = quids.begin();
       it != quids.end(); ++it) {
    descr->begin_object();
    std::shared_ptr<Quiddity> quid = get_quiddity(*it);
    descr->add_string_member("name", quid->get_name().c_str());
    descr->add_string_member("class",
                             quid->get_documentation()->get_class_name().
                             c_str());
    descr->add_string_member("category",
                             quid->get_documentation()->
                             get_category().c_str());
    descr->add_string_member("long name",
                             quid->get_documentation()->
                             get_long_name().c_str());
    descr->add_string_member("description",
                             quid->get_documentation()->get_description().
                             c_str());
    descr->add_string_member("license",
                             quid->get_documentation()->
                             get_license().c_str());
    descr->add_string_member("author",
                             quid->get_documentation()->
                             get_author().c_str());
    descr->end_object();
  }

  descr->end_array();
  descr->end_object();

  return descr->get_string(true);
}

std::string
QuiddityManager_Impl::get_quiddity_description(std::string nick_name) {
  auto it = quiddities_.find(nick_name);
  if (quiddities_.end() == it)
    return "{ \"error\":\"quiddity not found\"}";

  JSONBuilder::ptr descr(new JSONBuilder());
  descr->reset();
  descr->begin_object();
  descr->add_string_member("name", nick_name.c_str());
  // FIXME should use json node
  descr->add_string_member("class",
                           it->second->get_documentation()->get_class_name().c_str());
  descr->add_string_member("category",
                           it->second->get_documentation()->get_category().c_str());
  descr->add_string_member("long name",
                           it->second->get_documentation()->get_long_name().c_str());
  descr->add_string_member("description",
                           it->second->get_documentation()->get_description().c_str());
  descr->add_string_member("license",
                           it->second->get_documentation()->get_license().c_str());
  descr->add_string_member("author",
                           it->second->get_documentation()->get_author().c_str());
  descr->end_object();
  return descr->get_string(true);
}

Quiddity::ptr QuiddityManager_Impl::get_quiddity(std::string quiddity_name) {
  auto it = quiddities_.find(quiddity_name);
  if (quiddities_.end() == it) {
    g_debug("quiddity %s not found, cannot provide ptr",
            quiddity_name.c_str());
    Quiddity::ptr empty_quiddity_ptr;
    return empty_quiddity_ptr;
  }
  return it->second;
}

// for use of "get description by class" methods only
//FIXME this should be the same method as remove
bool QuiddityManager_Impl::remove_without_hook(std::string quiddity_name) {
  auto q_it = quiddities_.find(quiddity_name);
  if (quiddities_.end() == q_it) {
    g_debug("(%s) quiddity %s not found for removing", name_.c_str(),
            quiddity_name.c_str());
    return false;
  }
  for (auto &it : property_subscribers_)
    it.second->unsubscribe(q_it->second);
  for (auto &it : signal_subscribers_)
    it.second->unsubscribe(q_it->second);
  quiddities_.erase(quiddity_name);
  return true;
}

bool QuiddityManager_Impl::remove(std::string quiddity_name) {
  auto q_it = quiddities_.find(quiddity_name);
  if (quiddities_.end() == q_it) {
    g_warning("(%s) quiddity %s not found for removing", name_.c_str(),
              quiddity_name.c_str());
    return false;
  }
  for (auto &it : property_subscribers_)
    it.second->unsubscribe(q_it->second);
  for (auto &it : signal_subscribers_)
    it.second->unsubscribe(q_it->second);
  quiddities_.erase(quiddity_name);
  if (removal_hook_ != nullptr)
    (*removal_hook_) (quiddity_name.c_str(), removal_hook_user_data_);
  return true;
}

std::string
QuiddityManager_Impl::
get_properties_description(std::string quiddity_name) {
  auto q_it = quiddities_.find(quiddity_name);
  if (quiddities_.end() == q_it) {
    g_warning("quiddity %s not found, cannot get description of properties",
              quiddity_name.c_str());
    return std::string();
  }
  return q_it->second->get_properties_description();
}

std::string
QuiddityManager_Impl::get_property_description(std::string quiddity_name,
                                               std::string property_name)
{
  auto q_it = quiddities_.find(quiddity_name);
  if (quiddities_.end() == q_it) {
    g_warning("quiddity %s not found, cannot get description of properties",
              quiddity_name.c_str());
    return std::string();
  }
  return q_it->second->get_property_description(property_name);
}

std::string
QuiddityManager_Impl::get_properties_description_by_class(std::string
                                                          class_name) {
  if (!class_exists(class_name))
    return "{\"error\":\"class not found\"}";
  std::string quid_name = create_without_hook(class_name);
  if (quid_name.empty())
    return "{\"error\":\"cannot get property because the class cannot be instanciated\"}";
  std::string descr = get_properties_description(quid_name);
  remove_without_hook(quid_name);
  return descr;
}

std::string
QuiddityManager_Impl::get_property_description_by_class(std::string
                                                        class_name,
                                                        std::string
                                                        property_name) {
  if (!class_exists(class_name))
    return "{\"error\":\"class not found\"}";
  std::string quid_name = create_without_hook(class_name);
  if (quid_name.empty())
    return "{\"error\":\"cannot get property because the class cannot be instanciated\"}";
  std::string descr = get_property_description(quid_name, property_name);
  remove_without_hook(quid_name);
  return descr;
}

bool
QuiddityManager_Impl::set_property(std::string quiddity_name,
                                   std::string property_name,
                                   std::string property_value) {
  auto q_it = quiddities_.find(quiddity_name);
  if (quiddities_.end() == q_it) {
    g_warning("quiddity %s not found, cannot set property",
              quiddity_name.c_str());
    return false;
  }
  return q_it->second->set_property(property_name.c_str(),
                                    property_value.c_str());
}

// higher level subscriber
bool
QuiddityManager_Impl::make_property_subscriber(std::string subscriber_name,
                                               QuiddityPropertySubscriber::Callback cb,
                                               void *user_data) {
  auto it = property_subscribers_.find(subscriber_name);
  if (property_subscribers_.end() != it) {
    g_warning("QuiddityManager_Impl, a subscriber named %s already exists",
              subscriber_name.c_str());
    return false;
  }
  QuiddityPropertySubscriber::ptr subscriber(std::make_shared<QuiddityPropertySubscriber>());
  subscriber->set_manager_impl(me_.lock());
  subscriber->set_name(subscriber_name.c_str());
  subscriber->set_user_data(user_data);
  subscriber->set_callback(cb);
  property_subscribers_[subscriber_name] = subscriber;
  return true;
}

bool
QuiddityManager_Impl::
remove_property_subscriber(std::string subscriber_name) {
  auto it = property_subscribers_.find(subscriber_name);
  if (property_subscribers_.end() == it) {
    g_warning("a subscriber named %s does not exists\n",
              subscriber_name.c_str());
    return false;
  }
  property_subscribers_.erase(it);
  return true;
}

bool
QuiddityManager_Impl::subscribe_property(std::string subscriber_name,
                                         std::string quiddity_name,
                                         std::string property_name) {
  auto it = property_subscribers_.find(subscriber_name);
  if (property_subscribers_.end() == it) {
    g_warning
        ("QuiddityManager_Impl, a subscriber named %s does not exists\n",
         subscriber_name.c_str());
    return false;
  }
  auto q_it = quiddities_.find(quiddity_name);
  if (quiddities_.end() == q_it) {
    g_warning("quiddity %s not found, cannot subscribe to property",
              quiddity_name.c_str());
    return false;
  }
  return it->second->subscribe(q_it->second, property_name);
}

bool
QuiddityManager_Impl::unsubscribe_property(std::string subscriber_name,
                                           std::string quiddity_name,
                                           std::string property_name) {
  auto it = property_subscribers_.find(subscriber_name);
  if (property_subscribers_.end() == it) {
    g_warning("QuiddityManager_Impl, a subscriber named %s does not exists\n",
              subscriber_name.c_str());
    return false;
  }
  auto q_it = quiddities_.find(quiddity_name);
  if (quiddities_.end() == q_it) {
    g_warning("quiddity %s not found, cannot subscribe to property",
              quiddity_name.c_str());
    return false;
  }
  return it->second->unsubscribe(q_it->second, property_name);
}

std::vector<std::string>
QuiddityManager_Impl::list_property_subscribers() {
  std::vector<std::string> res;
  for (auto &it : property_subscribers_)
    res.push_back(it.first);
  return res;
}

std::vector<std::pair<std::string, std::string>>QuiddityManager_Impl::
    list_subscribed_properties(std::string subscriber_name) {
  auto it = property_subscribers_.find(subscriber_name);
  if (property_subscribers_.end() == it) {
    g_warning("QuiddityManager_Impl, a subscriber named %s does not exists\n",
              subscriber_name.c_str());
    return std::vector<std::pair<std::string, std::string>>();
  }
  return it->second->list_subscribed_properties();
}

std::string QuiddityManager_Impl::list_property_subscribers_json() {
  return "{\"error\":\"to be implemented\"}";  // FIXME (list_property_subscriber_json)
}

std::string
QuiddityManager_Impl::list_subscribed_properties_json(std::string
                                                      subscriber_name) {
  auto subscribed_props = list_subscribed_properties(subscriber_name);

  JSONBuilder *doc = new JSONBuilder();
  doc->reset();
  doc->begin_object();
  doc->set_member_name("subscribed properties");
  doc->begin_array();
  for (auto &it : subscribed_props) {
    doc->begin_object();
    doc->add_string_member("quiddity", it.first.c_str());
    doc->add_string_member("property", it.second.c_str());
    doc->end_object();
  }
  doc->end_array();
  doc->end_object();

  return doc->get_string(true);
}

// lower level subscriber
bool
QuiddityManager_Impl::subscribe_property_glib(std::string quiddity_name,
                                              std::string property_name,
                                              Property::Callback cb,
                                              void *user_data) {
  auto q_it = quiddities_.find(quiddity_name);
  if (quiddities_.end() == q_it) {
    g_warning("quiddity %s not found, cannot subscribe to property",
              quiddity_name.c_str());
    return false;
  }
  return q_it->second->subscribe_property(property_name.c_str(), cb, user_data);
}

bool
QuiddityManager_Impl::unsubscribe_property_glib(std::string quiddity_name,
                                                std::string property_name,
                                                Property::Callback cb,
                                                void *user_data) {
  auto q_it = quiddities_.find(quiddity_name);
  if (quiddities_.end() == q_it) {
    g_warning("quiddity %s not found, cannot unsubscribe to property",
              quiddity_name.c_str());
    return false;
  }
  return q_it->second->unsubscribe_property(property_name.c_str(), cb, user_data);
}

std::string
QuiddityManager_Impl::get_property(std::string quiddity_name,
                                   std::string property_name) {
  auto q_it = quiddities_.find(quiddity_name);
  if (quiddities_.end() == q_it) {
    g_warning("quiddity %s not found, cannot get property",
              quiddity_name.c_str());
    return "{\"error\":\"quiddity not found\"}";
  }
  return q_it->second->get_property(property_name.c_str());
}

bool
QuiddityManager_Impl::has_property(std::string quiddity_name,
                                   std::string property_name) {
  auto q_it = quiddities_.find(quiddity_name);
  if (quiddities_.end() == q_it) {
    g_debug("quiddity %s not found", quiddity_name.c_str());
    return false;
  }
  return q_it->second->has_property(property_name);
}

bool
QuiddityManager_Impl::has_method(std::string quiddity_name,
                                 std::string method_name) {
  auto q_it = quiddities_.find(quiddity_name);
  if (quiddities_.end() == q_it) {
    g_debug("quiddity %s not found", quiddity_name.c_str());
    return false;
  }
  return q_it->second->has_method(method_name);
}

bool
QuiddityManager_Impl::invoke(const std::string quiddity_name,
                             const std::string method_name,
                             std::string ** return_value,
                             const std::vector<std::string> args) {
  auto q_it = quiddities_.find(quiddity_name);
  if (quiddities_.end() == q_it) {
    g_debug("quiddity %s not found, cannot invoke", quiddity_name.c_str());
    if (return_value != nullptr)
      *return_value = new std::string();
    return false;
  }
  if (!q_it->second->has_method(method_name)) {
    g_debug("method %s not found, cannot invoke", method_name.c_str());
    if (return_value != nullptr)
      *return_value = new std::string();
    return false;
  }
  return q_it->second->invoke_method(method_name, return_value, args);
}

std::string
QuiddityManager_Impl::get_methods_description(std::string quiddity_name) {
  auto q_it = quiddities_.find(quiddity_name);
  if (quiddities_.end() == q_it) {
    g_warning("quiddity %s not found, cannot get description of methods",
              quiddity_name.c_str());
    return "{\"error\":\"quiddity not found\"}";
  }
  return q_it->second->get_methods_description();
}

std::string
QuiddityManager_Impl::get_method_description(std::string quiddity_name,
                                             std::string method_name) {
  auto q_it = quiddities_.find(quiddity_name);
  if (quiddities_.end() == q_it) {
    g_warning("quiddity %s not found, cannot get description of methods",
              quiddity_name.c_str());
    return "{\"error\":\"quiddity not found\"}";
  }
  
  return q_it->second->get_method_description(method_name);
}

std::string
QuiddityManager_Impl::
get_methods_description_by_class(std::string class_name) {
  if (!class_exists(class_name))
    return "{\"error\":\"class not found\"}";
  std::string quid_name = create_without_hook(class_name);
  std::string descr = get_methods_description(quid_name);
  remove_without_hook(quid_name);
  return descr;
}

std::string
QuiddityManager_Impl::
get_method_description_by_class(std::string class_name,
                                std::string method_name) {
  if (!class_exists(class_name))
    return "{\"error\":\"class not found\"}";
  std::string quid_name = create_without_hook(class_name);
  std::string descr = get_method_description(quid_name, method_name);
  remove_without_hook(quid_name);
  return descr;
}

// *** signals
std::string
QuiddityManager_Impl::get_signals_description(std::string quiddity_name) {
  auto q_it = quiddities_.find(quiddity_name);
  if (quiddities_.end() == q_it) {
    g_warning("quiddity %s not found, cannot get signals description",
              quiddity_name.c_str());
    return std::string();
  }
  return q_it->second->get_signals_description();
}

std::string
QuiddityManager_Impl::get_signal_description(std::string quiddity_name,
                                             std::string signal_name) {
  auto q_it = quiddities_.find(quiddity_name);
  if (quiddities_.end() == q_it) {
    g_warning("quiddity %s not found, cannot get signal description",
              quiddity_name.c_str());
    return std::string();
  }
  return q_it->second->get_signal_description(signal_name);
}

std::string
QuiddityManager_Impl::
get_signals_description_by_class(std::string class_name) {
  if (!class_exists(class_name))
    return "{\"error\":\"class not found\"}";
  std::string quid_name = create_without_hook(class_name);
  if (quid_name.empty())
    return "{\"error\":\"cannot get signal description because the class cannot be instanciated\"}";
  std::string descr = get_signals_description(quid_name);
  remove_without_hook(quid_name);
  return descr;
}

std::string
QuiddityManager_Impl::
get_signal_description_by_class(std::string class_name,
                                std::string signal_name) {
  if (!class_exists(class_name))
    return "{\"error\":\"class not found\"}";
  std::string quid_name = create_without_hook(class_name);
  if (quid_name.empty())
    return "{\"error\":\"cannot get signal because the class cannot be instanciated\"}";
  std::string descr = get_signal_description(quid_name, signal_name);
  remove_without_hook(quid_name);
  return descr;
}

// higher level subscriber
void QuiddityManager_Impl::mute_signal_subscribers(bool muted) {
  for (auto &it : signal_subscribers_)
    it.second->mute(muted);
}

void QuiddityManager_Impl::mute_property_subscribers(bool muted) {
  for (auto &it : property_subscribers_)
    it.second->mute(muted);
}

bool
QuiddityManager_Impl::make_signal_subscriber(std::string subscriber_name,
                                             QuidditySignalSubscriber::OnEmittedCallback
                                             cb, void *user_data) {
  auto it = signal_subscribers_.find(subscriber_name);
  if (signal_subscribers_.end() != it) {
    g_warning("QuiddityManager_Impl, a subscriber named %s already exists\n",
         subscriber_name.c_str());
    return false;
  }
  QuidditySignalSubscriber::ptr subscriber = std::make_shared<QuidditySignalSubscriber>();
  subscriber->set_manager_impl(me_.lock());
  subscriber->set_name(subscriber_name.c_str());
  subscriber->set_user_data(user_data);
  subscriber->set_callback(cb);
  signal_subscribers_[subscriber_name] = subscriber;
  return true;
}

bool
QuiddityManager_Impl::
remove_signal_subscriber(std::string subscriber_name) {
  auto it = signal_subscribers_.find(subscriber_name);
  if (signal_subscribers_.end() == it) {
    g_warning("QuiddityManager_Impl, a subscriber named %s does not exists\n",
         subscriber_name.c_str());
    return false;
  }
  signal_subscribers_.erase(it);
  return true;
}

bool
QuiddityManager_Impl::subscribe_signal(std::string subscriber_name,
                                       std::string quiddity_name,
                                       std::string signal_name) {
  auto it = signal_subscribers_.find(subscriber_name);
  if (signal_subscribers_.end() == it) {
    g_warning
        ("QuiddityManager_Impl, a subscriber named %s does not exists\n",
         subscriber_name.c_str());
    return false;
  }
  auto q_it = quiddities_.find(quiddity_name);
  if (quiddities_.end() == q_it) {
    g_warning("quiddity %s not found, cannot subscribe to signal",
              quiddity_name.c_str());
    return false;
  }
  return it->second->subscribe(q_it->second, signal_name);
}

bool
QuiddityManager_Impl::unsubscribe_signal(std::string subscriber_name,
                                         std::string quiddity_name,
                                         std::string signal_name) {
  auto it = signal_subscribers_.find(subscriber_name);
  if (signal_subscribers_.end() == it) {
    g_warning
        ("QuiddityManager_Impl, a subscriber named %s does not exists\n",
         subscriber_name.c_str());
    return false;
  }
  auto q_it = quiddities_.find(quiddity_name);
  if (quiddities_.end() == q_it) {
    g_warning("quiddity %s not found, cannot subscribe to signal",
              quiddity_name.c_str());
    return false;
  }
  return it->second->unsubscribe(q_it->second, signal_name);
}

std::vector<std::string> QuiddityManager_Impl::list_signal_subscribers() {
  std::vector<std::string> res;
  for (auto &it : signal_subscribers_)
    res.push_back(it.first);
  return res;
}

std::vector<std::pair<std::string, std::string>> QuiddityManager_Impl::
    list_subscribed_signals(std::string subscriber_name) {
  auto it = signal_subscribers_.find(subscriber_name);
  if (signal_subscribers_.end() == it) {
    g_warning
        ("QuiddityManager_Impl, a subscriber named %s does not exists\n",
         subscriber_name.c_str());
    std::vector<std::pair<std::string, std::string>>empty;
    return empty;
  }
  return it->second->list_subscribed_signals();
}

std::string QuiddityManager_Impl::list_signal_subscribers_json() {
  return "{\"error\":\"to be implemented\"}";  // FIXME (list_signal_subscriber_json)
}

std::string
QuiddityManager_Impl::list_subscribed_signals_json(std::string
                                                   subscriber_name) {
  auto subscribed_sigs = list_subscribed_signals(subscriber_name);

  JSONBuilder *doc = new JSONBuilder();
  doc->reset();
  doc->begin_object();
  doc->set_member_name("subscribed signals");
  doc->begin_array();
  for (auto &it : subscribed_sigs) {
    doc->begin_object();
    doc->add_string_member("quiddity", it.first.c_str());
    doc->add_string_member("signal", it.second.c_str());
    doc->end_object();
  }
  doc->end_array();
  doc->end_object();

  return doc->get_string(true);
}

bool
QuiddityManager_Impl::set_created_hook(quiddity_created_hook hook,
                                       void *user_data) {
  if (creation_hook_ != nullptr)
    return false;
  creation_hook_ = hook;
  creation_hook_user_data_ = user_data;
  return true;
}

bool
QuiddityManager_Impl::set_removed_hook(quiddity_removed_hook hook,
                                       void *user_data) {
  if (removal_hook_ != nullptr)
    return false;
  removal_hook_ = hook;
  removal_hook_user_data_ = user_data;
  return true;
}

void QuiddityManager_Impl::reset_create_remove_hooks() {
  creation_hook_ = nullptr;
  removal_hook_ = nullptr;
  creation_hook_user_data_ = nullptr;
  removal_hook_user_data_ = nullptr;
}


GMainContext *QuiddityManager_Impl::get_g_main_context() {
  return mainloop_->get_main_context();
}

bool QuiddityManager_Impl::load_plugin(const char *filename) {
  PluginLoader::ptr plugin = std::make_shared<PluginLoader>();
  if (!plugin->load(filename))
    return false;
  std::string class_name = plugin->get_class_name();
  // close the old one if exists
  auto it = plugins_.find(class_name);
  if (plugins_.end() != it) {
    g_debug("closing old plugin for reloading (class: %s)",
            class_name.c_str());
    close_plugin(class_name);
  }
  abstract_factory_.register_class_with_custom_factory(
      class_name,
      plugin->get_doc(),
      plugin->create_,
      plugin->destroy_);
  plugins_[class_name] = plugin;
  return true;
}

void QuiddityManager_Impl::close_plugin(const std::string class_name) {
  abstract_factory_.unregister_class(class_name);
  plugins_.erase(class_name);
}

bool
QuiddityManager_Impl::scan_directory_for_plugins(const char
                                                 *directory_path) {
  GFile *dir = g_file_new_for_commandline_arg(directory_path);
  gboolean res;
  GError *error;
  GFileEnumerator *enumerator;
  GFileInfo *info;
  GFile *descend;
  char *absolute_path;
  error = nullptr;
  enumerator =
      g_file_enumerate_children(dir, "*",
                                G_FILE_QUERY_INFO_NOFOLLOW_SYMLINKS,
                                nullptr, &error);
  if (!enumerator)
    return false;
  error = nullptr;
  info = g_file_enumerator_next_file(enumerator, nullptr, &error);
  while ((info) && (!error)) {
    descend = g_file_get_child(dir, g_file_info_get_name(info));
    absolute_path = g_file_get_path(descend);  // g_file_get_relative_path (dir, descend);
    // trying to load the module
    if (g_str_has_suffix(absolute_path, ".so")
        || g_str_has_suffix(absolute_path, ".dylib")) {
      g_debug("loading module %s", absolute_path);
      load_plugin(absolute_path);
    }
    g_free(absolute_path);
    g_object_unref(descend);
    info = g_file_enumerator_next_file(enumerator, nullptr, &error);
  }
  error = nullptr;
  res = g_file_enumerator_close(enumerator, nullptr, &error);
  if (res != TRUE)
    g_debug("scanning dir: file enumerator not properly closed");
  if (error != nullptr)
    g_debug("scanning dir: error not nullptr");
  g_object_unref(dir);

  classes_doc_.reset(new JSONBuilder());
  make_classes_doc();

  return true;
}

std::string
QuiddityManager_Impl::get_info(const std::string &nick_name,
                               const std::string &path) {
  auto it = quiddities_.find(nick_name);
  if (quiddities_.end() == it)
    return "{ \"error\":\"quiddity not found\"}";
  return quiddities_[nick_name]->get_info(path);
}

}  // namespace switcher<|MERGE_RESOLUTION|>--- conflicted
+++ resolved
@@ -314,15 +314,6 @@
   return nick_name;
 }
 
-<<<<<<< HEAD
-bool
-QuiddityManager_Impl::rename(std::string, std::string) {
-  // FIXME remove rename
-  return false;
-}
-
-=======
->>>>>>> 87746f61
 std::vector<std::string> QuiddityManager_Impl::get_instances() {
   std::vector<std::string> res;
   for (auto &it : quiddities_)
