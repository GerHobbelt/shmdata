--- conflicted
+++ resolved
@@ -187,11 +187,7 @@
 
 void HTTPSDPDec::uri_to_shmdata() {
   destroy_httpsdpdec();
-<<<<<<< HEAD
-=======
-  reset_bin();
-  clear_shmdatas();
->>>>>>> adae1d9c
+  prune_tree(".shmdata.reader");
   init_httpsdpdec();
   g_object_set_data(G_OBJECT(sdpdemux_.get_raw()),
                     "on-error-gsource",
