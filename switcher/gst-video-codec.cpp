/*
 * This file is part of libswitcher.
 *
 * libswitcher is free software; you can redistribute it and/or
 * modify it under the terms of the GNU Lesser General Public
 * License as published by the Free Software Foundation; either
 * version 2 of the License, or (at your option) any later version.
 *
 * This library is distributed in the hope that it will be useful,
 * but WITHOUT ANY WARRANTY; without even the implied warranty of
 * MERCHANTABILITY or FITNESS FOR A PARTICULAR PURPOSE.  See the GNU
 * Lesser General Public License for more details.
 *
 * You should have received a copy of the GNU Lesser General
 * Public License along with this library; if not, write to the
 * Free Software Foundation, Inc., 59 Temple Place, Suite 330,
 * Boston, MA 02111-1307, USA.
 */

#include "./gst-video-codec.hpp"
#include "switcher/quiddity.hpp"
#include "switcher/gst-utils.hpp"
#include "switcher/std2.hpp"
#include "switcher/scope-exit.hpp"
#include "switcher/gprop-to-prop.hpp"

namespace switcher {
GstVideoCodec::GstVideoCodec(Quiddity *quid,
                             const std::string &shmpath,
                             const std::string &shmpath_encoded):
    quid_(quid),
    shmpath_to_encode_(shmpath),
    shm_encoded_path_(shmpath_encoded),
    custom_shmsink_path_(!shmpath_encoded.empty()),
    gst_pipeline_(std2::make_unique<GstPipeliner>(nullptr, nullptr)),
    primary_codec_(GstUtils::element_factory_list_to_pair_of_vectors(
        GST_ELEMENT_FACTORY_TYPE_VIDEO_ENCODER,
        GST_RANK_PRIMARY,
        true,
        {"schroenc", "theoraenc"}), 0),
  secondary_codec_(GstUtils::element_factory_list_to_pair_of_vectors(
      GST_ELEMENT_FACTORY_TYPE_VIDEO_ENCODER,
      GST_RANK_SECONDARY,
      true,
      {"schroenc", "theoraenc"}), 0),
  codec_id_(install_codec()),
  codec_long_list_id_(quid_->pmanage<MPtr(&PContainer::make_bool)>(
      "more_codecs",
      [this](const bool &val){
        codec_long_list_ = val;
        quid_->pmanage<MPtr(&PContainer::remove)>(codec_id_);
        if (val) {
          use_primary_codec_ = false;
          codec_id_ = install_codec();
          use_primary_codec_ = true;
        } else {
          use_primary_codec_ = false;
          codec_id_ = install_codec();
        }
        reset_codec_configuration(nullptr, this);
        return true;
      },
      [this](){return codec_long_list_;},
      "More Codecs",
      "Enable more codecs in selection",
      codec_long_list_)){
  quid_->install_method("Reset codec configuration",
                        "reset",
                        "Reset codec configuration to default",
                        "success or fail",
                        Method::make_arg_description("none", nullptr),
                        (Method::method_ptr) &reset_codec_configuration,
                        G_TYPE_BOOLEAN,
                        Method::make_arg_type_description(G_TYPE_NONE,
                                                          nullptr),
                        this);
  set_shm(shmpath);
  reset_codec_configuration(nullptr, this);
}

void GstVideoCodec::hide(){
  quid_->disable_method("reset");
  quid_->pmanage<MPtr(&PContainer::enable)>(codec_id_, false);
  quid_->pmanage<MPtr(&PContainer::enable)>(codec_long_list_id_, false);
}

void GstVideoCodec::show(){
  quid_->enable_method("reset");
  quid_->pmanage<MPtr(&PContainer::enable)>(codec_id_, true);
  quid_->pmanage<MPtr(&PContainer::enable)>(codec_long_list_id_, true);
}

void GstVideoCodec::make_bin(){
  if (0 != use_primary_codec_ ? primary_codec_.get() : secondary_codec_.get()) {
    gst_bin_add_many(GST_BIN(gst_pipeline_->get_pipeline()),
                     shmsrc_.get_raw(),
                     queue_codec_element_.get_raw(),
                     color_space_codec_element_.get_raw(),
                     codec_element_.get_raw(),
                     shm_encoded_.get_raw(),
                     nullptr);
    gst_element_link_many(shmsrc_.get_raw(),
                          queue_codec_element_.get_raw(),
                          color_space_codec_element_.get_raw(),
                          codec_element_.get_raw(),
                          shm_encoded_.get_raw(),
                          nullptr);
  }
}

bool GstVideoCodec::remake_codec_elements() {
  if (0 != quid_->pmanage<MPtr(&PContainer::get<Selection::index_t>)>(codec_id_)) {
    if (!UGstElem::renew(shmsrc_, {"socket-path"})
        || !UGstElem::renew(shm_encoded_, {"socket-path", "sync", "async"})
        || !UGstElem::renew(color_space_codec_element_)
        || !UGstElem::renew(queue_codec_element_)
        || !UGstElem::renew(codec_element_, codec_properties_)){
      g_warning("error renewing a codec related gst element");
      return false;
    }
  }  // end no codec
  return true;
}


void GstVideoCodec::uninstall_codec_properties(){
  for (auto &it : codec_properties_)
    quid_->pmanage<MPtr(&PContainer::remove)>(
        quid_->pmanage<MPtr(&PContainer::get_id)>(it));
  codec_properties_.clear();
}

void GstVideoCodec::make_codec_properties() {
  guint num_properties = 0;
  GParamSpec **props = g_object_class_list_properties(
      G_OBJECT_GET_CLASS(codec_element_.get_raw()), &num_properties);
  On_scope_exit{g_free(props);};
  for (guint i = 0; i < num_properties; i++) {
    auto param_name = g_param_spec_get_name(props[i]);
    if (param_black_list_.end() == param_black_list_.find(param_name)){
      quid_->pmanage<MPtr(&PContainer::push)>(
          param_name,
          GPropToProp::to_prop(G_OBJECT(codec_element_.get_raw()), param_name));
      codec_properties_.push_back(param_name);
    }
  }
}

gboolean GstVideoCodec::reset_codec_configuration(gpointer /*unused */ , gpointer user_data) {
<<<<<<< HEAD
  // FIXME
  // GstVideoCodec *context = static_cast<GstVideoCodec *>(user_data);
  // auto &quid = context->quid_;
  // quid->prop<MPtr(&PContainer::set<Selection::index_t>)>(
  //     quid->prop<MPtr(&PContainer::get_id)>("codec"),
  //     context->secondary_codec_.get_index("On2 VP8 Encoder"));
  // context->make_codec_properties();
  // quid->prop<MPtr(&PContainer::set_str)>(
  //     quid->prop<MPtr(&PContainer::get_id)>("deadline"), "30000");
  // quid->prop<MPtr(&PContainer::set_str)>(
  //     quid->prop<MPtr(&PContainer::get_id)>("target-bitrate"), "2000000");  // 2Mbps
  // quid->prop<MPtr(&PContainer::set_str)>(
  //     quid->prop<MPtr(&PContainer::get_id)>("end-usage"), "1");  // CBR
  // quid->prop<MPtr(&PContainer::set_str)>(
  //     quid->prop<MPtr(&PContainer::get_id)>("keyframe-max-dist"), "5");
=======
  GstVideoCodec *context = static_cast<GstVideoCodec *>(user_data);
  auto &quid = context->quid_;
  g_print("%s %d \n", __FUNCTION__, __LINE__);
  // quid->pmanage<MPtr(&PContainer::set<Selection::index_t>)>(
  //     context->codec_id_, 5);
  auto *codec_sel = context->use_primary_codec_ ?
      &context->primary_codec_ : &context->secondary_codec_;
  codec_sel->select(context->secondary_codec_.get_index("On2 VP8 Encoder"));
  quid->pmanage<MPtr(&PContainer::notify)>(context->codec_id_);
  context->make_codec_properties();
  quid->pmanage<MPtr(&PContainer::set_str)>(
      quid->pmanage<MPtr(&PContainer::get_id)>("deadline"), "30000");
  quid->pmanage<MPtr(&PContainer::set_str)>(
      quid->pmanage<MPtr(&PContainer::get_id)>("target-bitrate"), "2000000");  // 2Mbps
  quid->pmanage<MPtr(&PContainer::set_str)>(
      quid->pmanage<MPtr(&PContainer::get_id)>("end-usage"), "1");  // CBR
  quid->pmanage<MPtr(&PContainer::set_str)>(
      quid->pmanage<MPtr(&PContainer::get_id)>("keyframe-max-dist"), "5");
>>>>>>> 1de9762d
  return TRUE;
}

bool GstVideoCodec::start(){
  hide();
  uninstall_codec_properties();
  if (0 == quid_->pmanage<MPtr(&PContainer::get<Selection::index_t>)>(codec_id_)) 
    return true;
  shmsink_sub_ = std2::make_unique<GstShmdataSubscriber>(
      shm_encoded_.get_raw(),
      [this]( const std::string &caps){
        this->quid_->graft_tree(".shmdata.writer." + shm_encoded_path_,
                                ShmdataUtils::make_tree(caps,
                                                        ShmdataUtils::get_category(caps),
                                                        0));
      },
      [this](GstShmdataSubscriber::num_bytes_t byte_rate){
        this->quid_->graft_tree(".shmdata.writer." + shm_encoded_path_ + ".byte_rate",
                                InfoTree::make(std::to_string(byte_rate)));
      });
  shmsrc_sub_ = std2::make_unique<GstShmdataSubscriber>(
      shmsrc_.get_raw(),
      [this]( const std::string &caps){
        this->quid_->graft_tree(".shmdata.reader." + shmpath_to_encode_,
                                ShmdataUtils::make_tree(caps,
                                                        ShmdataUtils::get_category(caps),
                                                        0));
      },
      [this](GstShmdataSubscriber::num_bytes_t byte_rate){
        this->quid_->graft_tree(".shmdata.reader." + shmpath_to_encode_ + ".byte_rate",
                                InfoTree::make(std::to_string(byte_rate)));
      });
  make_bin();
  g_object_set(G_OBJECT(gst_pipeline_->get_pipeline()),
               "async-handling", TRUE,
               nullptr);
  if (copy_buffers_)
    g_object_set(G_OBJECT(shmsrc_.get_raw()),
                 "copy-buffers", TRUE,
                 nullptr);
  gst_pipeline_->play(true);
  return true;
}

bool GstVideoCodec::stop(){
  show();
  if (0 != quid_->pmanage<MPtr(&PContainer::get<Selection::index_t>)>(codec_id_)) {
    shmsink_sub_.reset();
    shmsrc_sub_.reset();
    quid_->prune_tree(".shmdata.writer." + shm_encoded_path_);
    quid_->prune_tree(".shmdata.reader." + shmpath_to_encode_);
    remake_codec_elements();
    make_codec_properties();
    gst_pipeline_ = std2::make_unique<GstPipeliner>(nullptr, nullptr);
  }
  return true;
}

void GstVideoCodec::set_shm(const std::string &shmpath){
  shmpath_to_encode_ = shmpath;
  if (!custom_shmsink_path_)
    shm_encoded_path_ = shmpath_to_encode_ + "-encoded";
  g_object_set(G_OBJECT(shmsrc_.get_raw()),
               "socket-path", shmpath_to_encode_.c_str(),
               nullptr);
  g_object_set(G_OBJECT(shm_encoded_.get_raw()),
               "socket-path", shm_encoded_path_.c_str(),
               "sync", FALSE,
               "async", FALSE,
               nullptr);
}

PContainer::prop_id_t GstVideoCodec::install_codec(){
  return quid_->pmanage<MPtr(&PContainer::make_selection)>(
      "codec",
      [this](const Selection::index_t &val){
        uninstall_codec_properties();
        use_primary_codec_ ? primary_codec_.select(val) : secondary_codec_.select(val);
        if (0 == val)
          return true;
        std::string codec_name = use_primary_codec_ ?
            primary_codec_.get_current_nick() : secondary_codec_.get_current_nick();
        codec_element_.mute(codec_name.c_str());
        if (codec_name == "x264enc") copy_buffers_ = true;
        else copy_buffers_ = false;
        remake_codec_elements();
        make_codec_properties();
        if (codec_name == "x264enc")
          g_object_set(G_OBJECT(codec_element_.get_raw()), "byte-stream", TRUE, nullptr);
        return true;
      },
      [this](){return use_primary_codec_ ? primary_codec_.get() : secondary_codec_.get();},
      "Video Codecs",
      "Selected video codec for encoding",
      use_primary_codec_ ? primary_codec_ : secondary_codec_);
}

}  // namespace switcher<|MERGE_RESOLUTION|>--- conflicted
+++ resolved
@@ -147,23 +147,6 @@
 }
 
 gboolean GstVideoCodec::reset_codec_configuration(gpointer /*unused */ , gpointer user_data) {
-<<<<<<< HEAD
-  // FIXME
-  // GstVideoCodec *context = static_cast<GstVideoCodec *>(user_data);
-  // auto &quid = context->quid_;
-  // quid->prop<MPtr(&PContainer::set<Selection::index_t>)>(
-  //     quid->prop<MPtr(&PContainer::get_id)>("codec"),
-  //     context->secondary_codec_.get_index("On2 VP8 Encoder"));
-  // context->make_codec_properties();
-  // quid->prop<MPtr(&PContainer::set_str)>(
-  //     quid->prop<MPtr(&PContainer::get_id)>("deadline"), "30000");
-  // quid->prop<MPtr(&PContainer::set_str)>(
-  //     quid->prop<MPtr(&PContainer::get_id)>("target-bitrate"), "2000000");  // 2Mbps
-  // quid->prop<MPtr(&PContainer::set_str)>(
-  //     quid->prop<MPtr(&PContainer::get_id)>("end-usage"), "1");  // CBR
-  // quid->prop<MPtr(&PContainer::set_str)>(
-  //     quid->prop<MPtr(&PContainer::get_id)>("keyframe-max-dist"), "5");
-=======
   GstVideoCodec *context = static_cast<GstVideoCodec *>(user_data);
   auto &quid = context->quid_;
   g_print("%s %d \n", __FUNCTION__, __LINE__);
@@ -182,7 +165,6 @@
       quid->pmanage<MPtr(&PContainer::get_id)>("end-usage"), "1");  // CBR
   quid->pmanage<MPtr(&PContainer::set_str)>(
       quid->pmanage<MPtr(&PContainer::get_id)>("keyframe-max-dist"), "5");
->>>>>>> 1de9762d
   return TRUE;
 }
 
