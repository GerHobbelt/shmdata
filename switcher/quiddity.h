--- conflicted
+++ resolved
@@ -30,7 +30,6 @@
 #include <memory>
 #include <map>
 #include <gst/gst.h>
-<<<<<<< HEAD
 
 #include "property.h"
 #include "method.h"
@@ -38,14 +37,6 @@
 #include "quiddity-documentation.h"
 #include "quiddity-life-manager.h"
 #include "json-builder.h"
-=======
-#include "switcher/property.h"
-#include "switcher/method.h"
-#include "switcher/signal-string.h"
-#include "switcher/quiddity-documentation.h"
-#include "switcher/quiddity-life-manager.h"
-#include "switcher/json-builder.h"
->>>>>>> 5ab6d8a1
 
 namespace switcher
 {
@@ -132,19 +123,17 @@
 				 const Method::args_doc arg_description);
 
     //signal
-<<<<<<< HEAD
-    bool register_signal (GObject *object, 
-			  std::string gobject_signal_name, 
-			  std::string name_to_give);
+    bool register_signal_gobject (std::string signal_name, //the name to give
+				  GObject *object, 
+				  std::string gobject_signal_name);//the internal gobject signal name
 
-    //use a consistent naming for shmdatas FIXME move that to segment
-=======
-    bool register_signal_gobject (GObject *object, 
-				  std::string gobject_signal_name, 
-				  std::string name_to_give);
+    bool set_signal_description (const std::string signal_name,
+				 const std::string short_description,
+				 const Signal::args_doc arg_description);
+    
+
 
     //use a consistent naming for shmdatas FIXME move that to segment (or not?) 
->>>>>>> 5ab6d8a1
     std::string make_file_name (std::string suffix);
 
     //used in order to dynamically create other quiddity, weak_ptr is used in order to 
