/*
 * Copyright (C) 2012 Nicolas Bouillot (http://www.nicolasbouillot.net)
 *
 * This program is free software; you can redistribute it and/or
 * modify it under the terms of the GNU Lesser General Public License
 * as published by the Free Software Foundation; either version 2.1
 * of the License, or (at your option) any later version.
 *
 * This program is distributed in the hope that it will be useful,
 * but WITHOUT ANY WARRANTY; without even the implied warranty of
 * MERCHANTABILITY or FITNESS FOR A PARTICULAR PURPOSE.  See the
 * GNU Lesser General Public License for more details.
 */

#include "shmdata/base-writer.h"

struct shmdata_base_writer_
{
  GstElement *qserial_;
  GstElement *serializer_;
  GstElement *shmsink_;
  GstElement *parent_bin_;
  gchar *socket_path_;
};


//FIXME this should be part of the library
void
shmdata_base_writer_unlink_pad (GstPad * pad)
{
  GstPad *peer;
  if ((peer = gst_pad_get_peer (pad))) {
    if (gst_pad_get_direction (pad) == GST_PAD_SRC)
      gst_pad_unlink (pad, peer);
    else
      gst_pad_unlink (peer, pad);
    //checking if the pad has been requested and releasing it needed 
    GstPadTemplate *pad_templ = gst_pad_get_pad_template (peer);//check if this must be unrefed for GST 1
    if (GST_PAD_TEMPLATE_PRESENCE (pad_templ) == GST_PAD_REQUEST)
      gst_element_release_request_pad (gst_pad_get_parent_element(peer), peer);
    gst_object_unref (peer);
  }
}

//FIXME this should be part of the library
void
shmdata_base_writer_clean_element (GstElement *element)
{
  if (element != NULL && GST_IS_ELEMENT (element))
    {
      GstIterator *pad_iter;
      pad_iter = gst_element_iterate_pads (element);
      gst_iterator_foreach (pad_iter, (GFunc) shmdata_base_writer_unlink_pad, element);
      gst_iterator_free (pad_iter);
      if (GST_STATE_TARGET (element) != GST_STATE_NULL)
	if (GST_STATE_CHANGE_ASYNC == gst_element_set_state (element, GST_STATE_NULL))
	  gst_element_get_state (element, NULL, NULL, GST_CLOCK_TIME_NONE);//warning this may be blocking
      if (GST_IS_BIN (gst_element_get_parent (element)))
	gst_bin_remove (GST_BIN (gst_element_get_parent (element)), element);
    }
}


void
shmdata_base_writer_close (shmdata_base_writer_t *writer)
{
  if (writer == NULL)
    {
      g_debug("trying to close a NULL writer");
      return;
    }

  if (writer->socket_path_ != NULL)
    g_debug ("closing writer %s",writer->socket_path_);
  else
    g_debug ("closing writer with no socket path");

   shmdata_base_writer_clean_element (writer->qserial_); 
   shmdata_base_writer_clean_element (writer->serializer_); 
   shmdata_base_writer_clean_element (writer->shmsink_); 

   /* if (GST_IS_ELEMENT (writer->qserial_))  */
   /*     gst_element_set_state (writer->qserial_, GST_STATE_NULL);  */
   /* if (GST_IS_ELEMENT (writer->serializer_))  */
   /*   gst_element_set_state (writer->serializer_, GST_STATE_NULL);  */
   /* if (GST_IS_ELEMENT (writer->shmsink_))  */
   /*   gst_element_set_state (writer->shmsink_, GST_STATE_NULL);  */

   /* if (GST_IS_BIN (writer->parent_bin_))  */
   /*   gst_bin_remove_many (GST_BIN (writer->parent_bin_),  */
   /* 			 writer->qserial_,  */
   /* 			 writer->serializer_,  */
   /* 			 writer->shmsink_,  */
   /* 			 NULL);  */

  g_debug ("writer closed (%s)",writer->socket_path_);
  if (writer->socket_path_ != NULL)
    g_free (writer->socket_path_);
  g_free (writer);

    
}

void
shmdata_base_writer_link_branch (shmdata_base_writer_t * writer,
				 GstElement * srcElement)
{
  gst_element_link_many (srcElement,
			 writer->qserial_,
			 writer->serializer_, writer->shmsink_, NULL);
}

void
shmdata_base_writer_link_branch_pad (shmdata_base_writer_t * writer,
				     GstPad * srcPad)
{
  GstPad *sinkPad = gst_element_get_static_pad (writer->qserial_, "sink");
  /* if (sinkPad) */
  /*   g_warning ("sinkPad"); */
  /* GstPadLinkReturn lres =  */ 
  gst_pad_link (srcPad, sinkPad);
  /* if (lres == GST_PAD_LINK_OK) */
  /*   g_critical ("lres == GST_PAD_LINK_OK"); */
  gst_object_unref (sinkPad);
  gst_element_link_many (writer->qserial_,
			 writer->serializer_, writer->shmsink_, NULL);
}

void
shmdata_base_writer_set_branch_state_as_pipeline (shmdata_base_writer_t *
						  writer)
{

  GstElement *parent = GST_ELEMENT_PARENT(writer->shmsink_);

  if (GST_STATE (parent) == GST_STATE_NULL && GST_STATE_TARGET (parent) == GST_STATE_NULL)
    return;

  g_debug ("base writer: manual state sync");
  gst_element_set_state (writer->qserial_,GST_STATE_TARGET (parent));
  gst_element_set_state (writer->serializer_,GST_STATE_TARGET (parent));
  gst_element_set_state (writer->shmsink_,GST_STATE_TARGET (parent));
  return;//parent is already doing something
}

void
shmdata_base_writer_pad_unblocked (GstPad * pad,
				   gboolean blocked, gpointer user_data)
{
  shmdata_base_writer_t *context = (shmdata_base_writer_t *) user_data;
  if (blocked)
    g_critical ("Error: pad not in unblocked state");
}

void
shmdata_base_writer_switch_to_new_serializer (GstPad * pad,
					      gboolean blocked,
					      gpointer user_data)
{
  shmdata_base_writer_t *context = (shmdata_base_writer_t *) user_data;

  g_debug ("base_writer switch_to_new_serializer");

  //unlink the old serializer
  GstPad *srcPad = gst_element_get_static_pad (context->serializer_, "src");
  GstPad *srcPadPeer = gst_pad_get_peer (srcPad);
  if (!gst_pad_unlink (srcPad, srcPadPeer))
    g_critical ("Error: cannot unlink src");

  GstPad *sinkPad = gst_element_get_static_pad (context->serializer_, "sink");
  GstPad *sinkPadPeer = gst_pad_get_peer (sinkPad);
  if (!gst_pad_unlink (sinkPadPeer, sinkPad))
    g_critical ("Error: cannot unlink sink");

  gst_object_unref (srcPad);
  gst_object_unref (sinkPad);

  GstBin *bin = GST_BIN (GST_ELEMENT_PARENT (context->serializer_));

  gst_element_set_state (context->serializer_, GST_STATE_NULL); 
  gst_bin_remove (GST_BIN (bin), context->serializer_);

  //creating and linking the new serializer
  context->serializer_ = gst_element_factory_make ("gdppay", NULL);
  gst_bin_add (bin, context->serializer_);
  
  GstPad *newSinkPad =
    gst_element_get_static_pad (context->serializer_, "sink");
  GstPad *newSrcPad =
    gst_element_get_static_pad (context->serializer_, "src");
  gst_pad_link (newSrcPad, srcPadPeer);
  gst_pad_link (sinkPadPeer, newSinkPad);
  gst_object_unref (newSinkPad);
  gst_object_unref (newSrcPad);

  gst_object_unref (srcPadPeer);
  gst_object_unref (sinkPadPeer);


  if (!gst_element_set_state (context->serializer_,
			      GST_STATE_TARGET(GST_ELEMENT_PARENT(context->serializer_))))
      g_critical ("Error: issue changing newSerializer state");
  

  //unblocking data stream
  gst_pad_set_blocked_async (pad,
			     FALSE,
			     (GstPadBlockCallback)
			     (shmdata_base_writer_pad_unblocked),
			     (void *) context);
}

void
shmdata_base_writer_on_client_disconnected (GstElement * shmsink,
					    gint num, gpointer user_data)
{
  g_debug ("client disconnected (number %d)", num);
}

void
shmdata_base_writer_on_client_connected (GstElement * shmsink,
					 gint num, gpointer user_data)
{
  shmdata_base_writer_t *context = (shmdata_base_writer_t *) user_data;
  
  g_debug ("new client connected (number %d, socket:%s)", num, context->socket_path_);
  
  GstPad *serializerSinkPad = gst_element_get_static_pad (context->serializer_, "sink");
  GstPad *padToBlock = gst_pad_get_peer (serializerSinkPad);
 
 
 gst_pad_set_blocked_async (padToBlock,
			    TRUE,
			    (GstPadBlockCallback)
			    (shmdata_base_writer_switch_to_new_serializer),
			    (void *) context);
 
  
  gst_object_unref (serializerSinkPad);
  gst_object_unref (padToBlock);
  //  g_debug ("new client connected (number %d, socket:%s) -- done", num, context->socket_path_);
}

void
shmdata_base_writer_make_shm_branch (shmdata_base_writer_t * writer,
				     const char *socketPath)
{
  writer->qserial_ = gst_element_factory_make ("queue", NULL);
  writer->serializer_ = gst_element_factory_make ("gdppay", NULL);
  writer->shmsink_ = gst_element_factory_make ("shmsink", NULL);

  if (!writer->qserial_)
    {
      g_critical ("Writer: \"queue\" element is not available");
      return;
    }
  if (!writer->serializer_)
    {
      g_critical ("Writer: \"gdppay\" element is not available");
      return;
    }
  if (!writer->shmsink_)
    {
      g_critical ("Writer: \"shmsink\" element is not available, consider installing libshmdata");
      return;
    }

  g_object_set (G_OBJECT (writer->shmsink_), "socket-path", socketPath, NULL);
  g_object_set (G_OBJECT (writer->shmsink_), "shm-size", 94967295, NULL);
  g_object_set (G_OBJECT (writer->shmsink_), "sync", FALSE, NULL);
  g_object_set (G_OBJECT (writer->shmsink_), "wait-for-connection", FALSE,
		NULL);

  g_signal_connect (writer->shmsink_, "client-connected",
		    G_CALLBACK (shmdata_base_writer_on_client_connected),
		    writer);

  g_signal_connect (writer->shmsink_, "client-disconnected",
		    G_CALLBACK (shmdata_base_writer_on_client_disconnected),
		    writer);

  gst_bin_add_many (GST_BIN (writer->parent_bin_), writer->qserial_,
		    writer->serializer_, writer->shmsink_, NULL);
}

shmdata_base_writer_t *
shmdata_base_writer_new ()
{
  shmdata_base_writer_t *writer =
    (shmdata_base_writer_t *) g_malloc0 (sizeof (shmdata_base_writer_t));
<<<<<<< HEAD

=======
  writer->timereset_ = FALSE;
  writer->timeshift_ = 0;
>>>>>>> 7a7c7df7
  return writer;
}

shmdata_base_writer_t *
shmdata_base_writer_init ()
{
  return shmdata_base_writer_new ();
}

gboolean 
shmdata_base_writer_set_path (shmdata_base_writer_t * writer,
			      const char *socket_path)
{
  GFile *shmfile = g_file_new_for_commandline_arg (socket_path);
  if (g_file_query_exists (shmfile, NULL))
    {
      g_object_unref (shmfile);
      g_critical ("file %s exists, could be a writer or a file to delete",
		  socket_path);
      g_object_unref (shmfile);
      return FALSE; 
    }
    g_object_unref (shmfile);

    writer->socket_path_ = g_strdup (socket_path);;
  
  return TRUE;
}

void
shmdata_base_writer_plug (shmdata_base_writer_t *writer,
			  GstElement *pipeline, 
			  GstElement *srcElement)
{
  g_debug ("shmdata_base_writer_plug");

  if (!GST_IS_BIN (pipeline))
    {
      g_critical ("shmdata_base_writer_plug, not a bin");
      return;
    }
  writer->parent_bin_ = pipeline;

  if (writer->socket_path_ == NULL) 
        g_critical ("cannot start when socket path has not been set");

  shmdata_base_writer_make_shm_branch (writer, writer->socket_path_);
  shmdata_base_writer_link_branch (writer, srcElement);
  shmdata_base_writer_set_branch_state_as_pipeline (writer);
  g_debug ("shmdata_base_writer_plug (done) ");
}

void
shmdata_base_writer_plug_pad (shmdata_base_writer_t * writer,
			      GstElement * pipeline, 
			      GstPad * srcPad)
{
  
  g_debug ("shmdata_base_writer_plug_pad ");

  if (!GST_IS_BIN (pipeline))
    {
      g_critical ("shmdata_base_writer_plug, not a bin");
      return;
    }
  writer->parent_bin_ = pipeline; //TODO get rid of the pipeline arg ?

  if (writer->socket_path_ == NULL) 
    g_critical ("cannot start when socket path has not been set");

  shmdata_base_writer_make_shm_branch (writer, writer->socket_path_);
  shmdata_base_writer_link_branch_pad (writer, srcPad);
  shmdata_base_writer_set_branch_state_as_pipeline (writer);

  g_debug ("shmdata_base_writer_plug_pad (done)");
}
<|MERGE_RESOLUTION|>--- conflicted
+++ resolved
@@ -288,12 +288,7 @@
 {
   shmdata_base_writer_t *writer =
     (shmdata_base_writer_t *) g_malloc0 (sizeof (shmdata_base_writer_t));
-<<<<<<< HEAD
-
-=======
-  writer->timereset_ = FALSE;
-  writer->timeshift_ = 0;
->>>>>>> 7a7c7df7
+
   return writer;
 }
 
