--- conflicted
+++ resolved
@@ -2,11 +2,7 @@
 AC_PREREQ([2.53])
 
 dnl package name and package version
-<<<<<<< HEAD
-AC_INIT([switcher],[0.8.14])
-=======
 AC_INIT([switcher],[0.8.16])
->>>>>>> 1f126767
 
 dnl required version of gstreamer and gst-plugins-base
 GST_REQUIRED=1.0.0
