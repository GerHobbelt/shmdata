--- conflicted
+++ resolved
@@ -2,19 +2,11 @@
 ====
 Here you will find a high level list of new features and bugfixes for each releases. 
 
-<<<<<<< HEAD
-shmdata 1.3.6 (2016-10-31)
----------------------------
-This is an official release in the 1.3 stable series.
-
-* Migration to CMake build system.
-=======
 shmdata 1.3.6 (2016-11-11)
 ---------------------------
 This is an official release in the 1.3 stable series.
 
 * build fixes
->>>>>>> 18632b63
 
 shmdata 1.3.4 (2016-10-21)
 ---------------------------
