--- conflicted
+++ resolved
@@ -1,20 +1,3 @@
-<<<<<<< HEAD
-switcher 0.6.4 (2015-06-15)
----------------------------
-This is an official release in the 0.6 stable series. 
-
-New features:
-
-* SIP quiddity
-* information tree
-* pixel format option for video quiddities
-* Make_consultable
- 
-Bugs fixed:
-
-* audio glitching because of sound card clock drift
-* many others
-=======
 switcher 0.8.0 (2015-08-17)
 ---------------------------
 This is an official release in the 0.8 stable series. 
@@ -33,7 +16,6 @@
 Bugs fixed:
 
 * two many to be listed here
->>>>>>> 4b572519
 
 switcher 0.6.2 (2014-08-04)
 ---------------------------
